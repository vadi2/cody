import { expect } from '@playwright/test'

import { loggedEvents, loggedV2Events, resetLoggedEvents } from '../fixtures/mock-server'

import { sidebarExplorer, sidebarSignin } from './common'
import { assertEvents, test } from './helpers'

const expectedEvents = [
    'CodyVSCodeExtension:command:edit:executed',
    'CodyVSCodeExtension:keywordContext:searchDuration',
    'CodyVSCodeExtension:recipe:fixup:executed',
    'CodyVSCodeExtension:fixupResponse:hasCode',
    'CodyVSCodeExtension:fixup:applied',
]
test.beforeEach(() => {
    resetLoggedEvents()
})
test('task tree view for non-stop cody', async ({ page, sidebar }) => {
    // Sign into Cody
    await sidebarSignin(page, sidebar)

    // Open the Explorer view from the sidebar
    await sidebarExplorer(page).click()

    // Open the index.html file from the tree view
    await page.getByRole('treeitem', { name: 'index.html' }).locator('a').dblclick()

    // Bring the cody sidebar to the foreground
    await page.click('[aria-label="Cody"]')

    // Expand the task tree view
    await page.getByRole('button', { name: 'Fixups Section' }).click()

    // Find the text hello cody, and then highlight the text
    await page.getByText('<title>Hello Cody</title>').click()

    // Hightlight the whole line
    await page.keyboard.down('Shift')
    await page.keyboard.press('ArrowDown')

    // Open the command palette by clicking on the Cody Icon
    await page.getByRole('button', { name: 'Commands' }).click()
    // Navigate to fixup input
    await page.getByRole('option', { name: 'Edit code' }).click()

    // Wait for the input box to appear
    await page.getByPlaceholder('Your instructions').click()
    // Type in the instruction for fixup
    await page.keyboard.type('replace hello with goodbye')
    // Press enter to submit the fixup
    await page.keyboard.press('Enter')

    // Expect to see the fixup instruction in the task tree view
    await expect(page.getByText('1 fixup, 1 applied')).toBeVisible()
    await expect(page.getByText('No pending Cody fixups')).not.toBeVisible()

    // Close the file tab and then clicking on the tree item again should open the file again
    // TODO: Re-enable this when FixupContentStore can provide virtual documents
    // for files which have been closed and reopened.
    // await page.getByRole('button', { name: /^Close.*/ }).click()
    // await expect(page.getByText('<title>Hello Cody</title>')).not.toBeVisible()
    // await page.locator('a').filter({ hasText: 'replace hello with goodbye' }).click()
    // await expect(page.getByText('<title>Hello Cody</title>')).toBeVisible()

    // Diff view button
    await page.locator('a').filter({ hasText: 'replace hello with goodbye' }).click()
    await page.getByRole('button', { name: 'Show diff for fixup' }).click()
    await expect(page.getByText(/^Cody Edit Diff View.*/)).toBeVisible()

    // Accept fixup button on Click
    await page.locator('a').filter({ hasText: 'replace hello with goodbye' }).click()
    await page.getByRole('button', { name: 'Accept fixup' }).click()
    await expect(page.getByText('No pending Cody fixups')).toBeVisible()

    // Collapse the task tree view
    await page.getByRole('button', { name: 'Fixups Section' }).click()
    await expect(page.getByText('No pending Cody fixups')).not.toBeVisible()
<<<<<<< HEAD
    await expect.poll(() => loggedEvents).toEqual(expectedOrderedEvents)
    await expect
        .poll(() => loggedV2Events)
        .toEqual([
            'cody.auth/failed',
            'cody.auth.login/clicked',
            'cody.auth.selectSigninMenu/clicked',
            'cody.auth/connected',
            'cody.auth.fromToken/succeeded',
            'cody.command.edit/executed',
            'cody.recipe.fixup/executed',
            'cody.fixup.apply/succeeded',
        ])
=======
    await assertEvents(loggedEvents, expectedEvents)
    await assertEvents(loggedV2Events, [
        'cody.auth/connected',
        'cody.command.edit/executed',
        'cody.recipe.fixup/executed',
        'cody.fixup.apply/succeeded',
    ])
>>>>>>> 94813042
})<|MERGE_RESOLUTION|>--- conflicted
+++ resolved
@@ -75,21 +75,7 @@
     // Collapse the task tree view
     await page.getByRole('button', { name: 'Fixups Section' }).click()
     await expect(page.getByText('No pending Cody fixups')).not.toBeVisible()
-<<<<<<< HEAD
-    await expect.poll(() => loggedEvents).toEqual(expectedOrderedEvents)
-    await expect
-        .poll(() => loggedV2Events)
-        .toEqual([
-            'cody.auth/failed',
-            'cody.auth.login/clicked',
-            'cody.auth.selectSigninMenu/clicked',
-            'cody.auth/connected',
-            'cody.auth.fromToken/succeeded',
-            'cody.command.edit/executed',
-            'cody.recipe.fixup/executed',
-            'cody.fixup.apply/succeeded',
-        ])
-=======
+
     await assertEvents(loggedEvents, expectedEvents)
     await assertEvents(loggedV2Events, [
         'cody.auth/connected',
@@ -97,5 +83,4 @@
         'cody.recipe.fixup/executed',
         'cody.fixup.apply/succeeded',
     ])
->>>>>>> 94813042
 })