--- conflicted
+++ resolved
@@ -11,12 +11,9 @@
 import { TelemetryService } from '@sourcegraph/cody-shared/src/telemetry'
 import {
     ChatButtonProps,
-<<<<<<< HEAD
     ChatContextConfig,
+    ChatModelSelection,
     ChatSubmitType,
-=======
-    ChatModelSelection,
->>>>>>> a5e698a7
     Chat as ChatUI,
     ChatUISubmitButtonProps,
     ChatUISuggestionButtonProps,
@@ -61,11 +58,8 @@
         embeddingsEndpoint?: string
         props: { isAppInstalled: boolean; onboardingPopupProps: OnboardingPopupProps }
     }
-<<<<<<< HEAD
     contextSelection?: ContextFile[]
-=======
     chatModels?: ChatModelSelection[]
->>>>>>> a5e698a7
 }
 export const Chat: React.FunctionComponent<React.PropsWithChildren<ChatboxProps>> = ({
     messageInProgress,
@@ -84,11 +78,8 @@
     chatCommands,
     isTranscriptError,
     applessOnboarding,
-<<<<<<< HEAD
     contextSelection,
-=======
     chatModels,
->>>>>>> a5e698a7
 }) => {
     const [abortMessageInProgressInternal, setAbortMessageInProgress] = useState<() => void>(() => () => undefined)
 
@@ -227,13 +218,10 @@
                 contextStatus,
                 ...applessOnboarding.props,
             }}
-<<<<<<< HEAD
             contextSelection={contextSelection}
             UserContextSelectorComponent={UserContextSelectorComponent}
-=======
             chatModels={chatModels}
             ChatModelDropdownMenu={ChatModelDropdownMenu}
->>>>>>> a5e698a7
         />
     )
 }
